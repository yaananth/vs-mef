--- conflicted
+++ resolved
@@ -441,11 +441,7 @@
                     var flags = (TypeRefFlags)this.reader.ReadByte();
                     int genericTypeParameterCount = (int)this.ReadCompressedUInt();
                     var genericTypeArguments = this.ReadList(this.reader, this.ReadTypeRef).ToImmutableArray();
-<<<<<<< HEAD
                     value = TypeRef.Get(this.Resolver, assemblyId, metadataToken, fullName, flags.HasFlag(TypeRefFlags.IsArray), genericTypeParameterCount, genericTypeArguments);
-=======
-                    value = TypeRef.Get(this.Resolver, assemblyName, metadataToken, fullName, flags.HasFlag(TypeRefFlags.IsArray), genericTypeParameterCount, genericTypeArguments);
->>>>>>> db807f0b
 
                     this.OnDeserializedReusableObject(id, value);
                 }
