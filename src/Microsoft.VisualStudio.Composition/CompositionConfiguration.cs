﻿// Copyright (c) Microsoft. All rights reserved.

namespace Microsoft.VisualStudio.Composition
{
    using System;
    using System.CodeDom;
    using System.CodeDom.Compiler;
    using System.Collections.Generic;
    using System.Collections.Immutable;
    using System.Diagnostics;
    using System.Globalization;
    using System.IO;
    using System.Linq;
    using System.Linq.Expressions;
    using System.Reflection;
    using System.Runtime.CompilerServices;
    using System.Text;
    using System.Threading.Tasks;
    using System.Xml;
    using System.Xml.Linq;
    using Microsoft.VisualStudio.Composition.Reflection;
    using Task = System.Threading.Tasks.Task;

    public class CompositionConfiguration
    {
        private static readonly ImmutableHashSet<ComposablePartDefinition> AlwaysBundledParts = ImmutableHashSet.Create(
            ExportProvider.ExportProviderPartDefinition,
            PassthroughMetadataViewProvider.PartDefinition,
            MetadataViewClassProvider.PartDefinition,
            MetadataViewClassDefaultCtorProvider.PartDefinition,
            ExportMetadataViewInterfaceEmitProxy.PartDefinition)
<<<<<<< HEAD
            .Add(MetadataViewImplProxy.PartDefinition);
=======
#if DESKTOP
            .Add(MetadataViewImplProxy.PartDefinition)
#endif
            ;
>>>>>>> 7b53ddeb

        private ImmutableDictionary<ComposablePartDefinition, string> effectiveSharingBoundaryOverrides;

        private CompositionConfiguration(ComposableCatalog catalog, ISet<ComposedPart> parts, IReadOnlyDictionary<Type, ExportDefinitionBinding> metadataViewsAndProviders, IImmutableStack<IReadOnlyCollection<ComposedPartDiagnostic>> compositionErrors, ImmutableDictionary<ComposablePartDefinition, string> effectiveSharingBoundaryOverrides)
        {
            Requires.NotNull(catalog, nameof(catalog));
            Requires.NotNull(parts, nameof(parts));
            Requires.NotNull(metadataViewsAndProviders, nameof(metadataViewsAndProviders));
            Requires.NotNull(compositionErrors, nameof(compositionErrors));
            Requires.NotNull(effectiveSharingBoundaryOverrides, nameof(effectiveSharingBoundaryOverrides));

            this.Catalog = catalog;
            this.Parts = parts;
            this.MetadataViewsAndProviders = metadataViewsAndProviders;
            this.CompositionErrors = compositionErrors;
            this.effectiveSharingBoundaryOverrides = effectiveSharingBoundaryOverrides;
        }

        /// <summary>
        /// Gets the catalog that backs this configuration.
        /// This may be a smaller catalog than the one passed in to create this configuration
        /// if invalid parts were removed.
        /// </summary>
        public ComposableCatalog Catalog { get; private set; }

        /// <summary>
        /// Gets the composed parts, with exports satisfied, that make up this configuration.
        /// </summary>
        public ISet<ComposedPart> Parts { get; private set; }

        /// <summary>
        /// Gets a map of metadata views and their matching providers.
        /// </summary>
        public IReadOnlyDictionary<Type, ExportDefinitionBinding> MetadataViewsAndProviders { get; private set; }

        /// <summary>
        /// Gets the compositional errors detected while creating this configuration that led to the removal
        /// of parts from the catalog backing this configuration.
        /// </summary>
        /// <remarks>
        /// The errors are collected as a stack. The topmost stack element represents the first level of errors detected.
        /// As errors are detected and parts removed to achieve a 'stable composition', each cycle of removing parts
        /// and detecting additional errors gets a deeper element in the stack.
        /// Therefore the 'root cause' of all failures is generally found in the topmost stack element.
        /// </remarks>
        public IImmutableStack<IReadOnlyCollection<ComposedPartDiagnostic>> CompositionErrors { get; private set; }

        internal Resolver Resolver => this.Catalog.Resolver;

        public static CompositionConfiguration Create(ComposableCatalog catalog)
        {
            Requires.NotNull(catalog, nameof(catalog));

            // We consider all the parts in the catalog, plus the specially synthesized ones
            // that should always be applied.
            var customizedCatalog = catalog.AddParts(AlwaysBundledParts);

            // Construct our part builders, initialized with all their imports satisfied.
            // We explicitly use reference equality because ComposablePartDefinition.Equals is too slow, and unnecessary for this.
            var partBuilders = new Dictionary<ComposablePartDefinition, PartBuilder>(ReferenceEquality<ComposablePartDefinition>.Default);
            foreach (ComposablePartDefinition partDefinition in customizedCatalog.Parts)
            {
                var satisfyingImports = partDefinition.Imports.ToImmutableDictionary(i => i, i => customizedCatalog.GetExports(i.ImportDefinition));
                partBuilders.Add(partDefinition, new PartBuilder(partDefinition, satisfyingImports));
            }

            // Create a lookup table that gets all immediate importers for each part.
            foreach (PartBuilder partBuilder in partBuilders.Values)
            {
                // We want to understand who imports each part so we can properly propagate sharing boundaries
                // for MEFv1 attributed parts. ExportFactory's that create sharing boundaries are an exception
                // because if a part has a factory that creates new sharing boundaries, the requirement for
                // that sharing boundary of the child scope shouldn't be interpreted as a requirement for that
                // same boundary by the parent part.
                // However, if the ExportFactory does not create sharing boundaries, it does in fact need all
                // the same sharing boundaries as the parts it constructs.
                var importedPartsExcludingFactoriesWithSharingBoundaries =
                    (from entry in partBuilder.SatisfyingExports
                     where !entry.Key.IsExportFactory || entry.Key.ImportDefinition.ExportFactorySharingBoundaries.Count == 0
                     from export in entry.Value
                     select export.PartDefinition).Distinct(ReferenceEquality<ComposablePartDefinition>.Default);
                foreach (var importedPartDefinition in importedPartsExcludingFactoriesWithSharingBoundaries)
                {
                    var importedPartBuilder = partBuilders[importedPartDefinition];
                    importedPartBuilder.ReportImportingPart(partBuilder);
                }
            }

            // Propagate sharing boundaries defined on parts to all importers (transitive closure).
            foreach (PartBuilder partBuilder in partBuilders.Values)
            {
                partBuilder.ApplySharingBoundary();
            }

            var sharingBoundaryOverrides = ComputeInferredSharingBoundaries(partBuilders.Values);

            // Build up our set of composed parts.
            var partsBuilder = ImmutableHashSet.CreateBuilder<ComposedPart>();
            foreach (var partBuilder in partBuilders.Values)
            {
                var composedPart = new ComposedPart(partBuilder.PartDefinition, partBuilder.SatisfyingExports, partBuilder.RequiredSharingBoundaries.ToImmutableHashSet());
                partsBuilder.Add(composedPart);
            }

            var parts = partsBuilder.ToImmutable();

            // Determine which metadata views to use for each applicable import.
            var metadataViewsAndProviders = GetMetadataViewProvidersMap(customizedCatalog);

            // Validate configuration.
            var errors = new List<ComposedPartDiagnostic>();
            foreach (var part in parts)
            {
                errors.AddRange(part.Validate(metadataViewsAndProviders));
            }

            // Detect loops of all non-shared parts.
            errors.AddRange(FindLoops(parts));

            if (errors.Count > 0)
            {
                var invalidParts = ImmutableHashSet.CreateRange(errors.SelectMany(error => error.Parts).Select(p => p.Definition));
                if (invalidParts.IsEmpty)
                {
                    // If we can't identify the faulty parts but we still have errors, we have to just throw.
                    throw new CompositionFailedException(Strings.FailStableComposition, ImmutableStack.Create<IReadOnlyCollection<ComposedPartDiagnostic>>(errors));
                }

                var salvagedParts = catalog.Parts.Except(invalidParts);
                var salvagedCatalog = ComposableCatalog.Create(catalog.Resolver).AddParts(salvagedParts);
                var configuration = Create(salvagedCatalog);
                return configuration.WithErrors(errors);
            }

            return new CompositionConfiguration(
                catalog,
                parts,
                metadataViewsAndProviders,
                ImmutableStack<IReadOnlyCollection<ComposedPartDiagnostic>>.Empty,
                sharingBoundaryOverrides);
        }

        private static ImmutableDictionary<Type, ExportDefinitionBinding> GetMetadataViewProvidersMap(ComposableCatalog customizedCatalog)
        {
            Requires.NotNull(customizedCatalog, nameof(customizedCatalog));

            var providers = (
                from part in customizedCatalog.Parts
                from export in part.ExportDefinitions
                where export.Value.ContractName == ContractNameServices.GetTypeIdentity(typeof(IMetadataViewProvider))
                orderby ExportProvider.GetOrderMetadata(export.Value.Metadata) descending
                let exportDefinitionBinding = new ExportDefinitionBinding(export.Value, part, default(MemberRef))
                let provider = (IMetadataViewProvider)part.ImportingConstructorOrFactory.Instantiate(Type.EmptyTypes)
                select Tuple.Create(provider, exportDefinitionBinding)).ToList();

            var metadataTypes = new HashSet<Type>(
                from part in customizedCatalog.Parts
                from import in part.Imports
                where import.MetadataType != null
                select import.MetadataType);

            // Make sure that a couple of "primitive" metadata types are included.
            metadataTypes.Add(typeof(IDictionary<string, object>));
            metadataTypes.Add(typeof(IReadOnlyDictionary<string, object>));

            // Find metadata view providers for each metadata type.
            // Don't worry about the ones we can't find. Part validation happens later
            // and they will notice when metadata view providers aren't available and create errors at that time.
            var metadataViewsAndProviders = ImmutableDictionary.CreateBuilder<Type, ExportDefinitionBinding>();
            foreach (var metadataType in metadataTypes)
            {
                var provider = providers.FirstOrDefault(p => p.Item1.IsMetadataViewSupported(metadataType));
                if (provider != null)
                {
                    metadataViewsAndProviders.Add(metadataType, provider.Item2);
                }
            }

            return metadataViewsAndProviders.ToImmutable();
        }

        public IExportProviderFactory CreateExportProviderFactory()
        {
            var composition = RuntimeComposition.CreateRuntimeComposition(this);
            return composition.CreateExportProviderFactory();
        }

        public string GetEffectiveSharingBoundary(ComposablePartDefinition partDefinition)
        {
            Requires.NotNull(partDefinition, nameof(partDefinition));
            Requires.Argument(partDefinition.IsShared, "partDefinition", Strings.PartIsNotShared);

            return this.effectiveSharingBoundaryOverrides.GetValueOrDefault(partDefinition) ?? partDefinition.SharingBoundary;
        }

        /// <summary>
        /// Returns the configuration if it is valid, otherwise throws an exception describing any compositional failures.
        /// </summary>
        /// <returns>This configuration.</returns>
        /// <exception cref="CompositionFailedException">Thrown if <see cref="CompositionErrors"/> is non-empty.</exception>
        /// <remarks>
        /// This method returns <c>this</c> so that it may be used in a 'fluent API' expression.
        /// </remarks>
        public CompositionConfiguration ThrowOnErrors()
        {
            this.Catalog.DiscoveredParts.ThrowOnErrors();

            if (this.CompositionErrors.IsEmpty)
            {
                return this;
            }

            throw new CompositionFailedException(Strings.ErrorsInComposition, this.CompositionErrors);
        }

        internal CompositionConfiguration WithErrors(IReadOnlyCollection<ComposedPartDiagnostic> errors)
        {
            Requires.NotNull(errors, nameof(errors));

            return new CompositionConfiguration(this.Catalog, this.Parts, this.MetadataViewsAndProviders, this.CompositionErrors.Push(errors), this.effectiveSharingBoundaryOverrides);
        }

        /// <summary>
        /// Detects whether a path exists between two nodes.
        /// </summary>
        /// <typeparam name="T">The type of node.</typeparam>
        /// <param name="origin">The node to start the search from.</param>
        /// <param name="target">The node to try to find a path to.</param>
        /// <param name="getDirectLinks">A function that enumerates the allowable steps to take from a given node.</param>
        /// <param name="visited">A reusable collection to use as part of the algorithm to avoid allocations for each call.</param>
        /// <returns>
        /// If a path is found, a non-empty stack describing the path including <paramref name="target"/> (as the deepest element)
        /// and excluding <paramref name="origin"/>.
        /// If a path is not found, an empty stack is returned.
        /// </returns>
        private static ImmutableStack<T> PathExistsBetween<T>(T origin, T target, Func<T, IEnumerable<T>> getDirectLinks, HashSet<T> visited)
        {
            Requires.NotNullAllowStructs(origin, nameof(origin));
            Requires.NotNullAllowStructs(target, nameof(target));
            Requires.NotNull(getDirectLinks, nameof(getDirectLinks));
            Requires.NotNull(visited, nameof(visited));

            if (visited.Add(origin))
            {
                foreach (var directLink in getDirectLinks(origin))
                {
                    if (directLink.Equals(target))
                    {
                        return ImmutableStack.Create(target);
                    }
                    else
                    {
                        var stack = PathExistsBetween(directLink, target, getDirectLinks, visited);
                        if (!stack.IsEmpty)
                        {
                            return stack.Push(directLink);
                        }
                    }
                }
            }

            return ImmutableStack<T>.Empty;
        }

        private static IEnumerable<ComposedPartDiagnostic> FindLoops(IEnumerable<ComposedPart> parts)
        {
            Requires.NotNull(parts, nameof(parts));

            var partByPartDefinition = parts.ToDictionary(p => p.Definition);
            var partByPartType = parts.ToDictionary(p => p.Definition.TypeRef);
            var partsAndDirectImports = new Dictionary<ComposedPart, IReadOnlyList<KeyValuePair<ImportDefinitionBinding, ComposedPart>>>();

            foreach (var part in parts)
            {
                var directlyImportedParts = (from importAndExports in part.SatisfyingExports
                                             from export in importAndExports.Value
                                             let exportingPart = partByPartDefinition[export.PartDefinition]
                                             select new KeyValuePair<ImportDefinitionBinding, ComposedPart>(importAndExports.Key, exportingPart)).ToList();
                partsAndDirectImports.Add(part, directlyImportedParts);
            }

            Func<Func<KeyValuePair<ImportDefinitionBinding, ComposedPart>, bool>, Func<ComposedPart, IEnumerable<ComposedPart>>> getDirectLinksWithFilter =
                filter => (part => partsAndDirectImports[part].Where(filter).Select(ip => ip.Value));
            var visited = new HashSet<ComposedPart>();

            // Find any loops of exclusively non-shared parts.
            var nonSharedPartsInLoops = new HashSet<ComposedPart>();
            foreach (var part in partsAndDirectImports.Keys)
            {
                if (nonSharedPartsInLoops.Contains(part))
                {
                    // Don't check and report parts already detected to be involved in a loop.
                    continue;
                }

                visited.Clear();
                var path = PathExistsBetween(part, part, getDirectLinksWithFilter(ip => !ip.Key.IsExportFactory && (!ip.Value.Definition.IsShared || PartCreationPolicyConstraint.IsNonSharedInstanceRequired(ip.Key.ImportDefinition))), visited);
                if (!path.IsEmpty)
                {
                    path = path.Push(part);
                    nonSharedPartsInLoops.UnionWith(path);
                    yield return new ComposedPartDiagnostic(path, Strings.LoopBetweenNonSharedParts);
                }
            }

            // Find loops even with shared parts where an importing constructor is involved.
            Func<KeyValuePair<ImportDefinitionBinding, ComposedPart>, bool> importingConstructorFilter = ip => !ip.Key.IsExportFactory && !ip.Key.IsLazy;
            foreach (var partAndImports in partsAndDirectImports)
            {
                var importingPart = partAndImports.Key;
                foreach (var import in partAndImports.Value)
                {
                    var importDefinitionBinding = import.Key;
                    var satisfyingPart = import.Value;
                    if (importDefinitionBinding.ImportingParameterRef != null && importingConstructorFilter(import))
                    {
                        visited.Clear();
                        var path = PathExistsBetween(satisfyingPart, importingPart, getDirectLinksWithFilter(importingConstructorFilter), visited);
                        if (!path.IsEmpty)
                        {
                            path = path.Push(satisfyingPart).Push(partByPartType[importDefinitionBinding.ComposablePartTypeRef]);
                            yield return new ComposedPartDiagnostic(path, Strings.LoopInvolvingImportingCtorArgumentAndAllNonLazyImports);
                        }
                    }
                }
            }
        }

        /// <summary>
        /// Returns a map of those MEF parts that are missing explicit sharing boundaries, and the sharing boundary that can be inferred.
        /// </summary>
        /// <param name="partBuilders">The part builders to build the map for.</param>
        /// <returns>A map of those parts with inferred boundaries where the key is the part and the value is its designated sharing boundary.</returns>
        private static ImmutableDictionary<ComposablePartDefinition, string> ComputeInferredSharingBoundaries(IEnumerable<PartBuilder> partBuilders)
        {
            Requires.NotNull(partBuilders, nameof(partBuilders));

            var sharingBoundariesAndMetadata = ComputeSharingBoundaryMetadata(partBuilders);

            var sharingBoundaryOverrides = ImmutableDictionary.CreateBuilder<ComposablePartDefinition, string>();
            foreach (PartBuilder partBuilder in partBuilders)
            {
                if (partBuilder.PartDefinition.IsSharingBoundaryInferred)
                {
                    // ALGORITHM selects: the ONE sharing boundary that
                    // * FILTER 1: does not create ANY of the others
                    // * FILTER 2: can reach ALL the others by following UP the sharing boundary export factory chains.
                    var filter = from boundary in partBuilder.RequiredSharingBoundaries
                                 let others = partBuilder.RequiredSharingBoundaries.ToImmutableHashSet().Remove(boundary)
                                 where !others.Any(other => sharingBoundariesAndMetadata[other].ParentBoundariesUnion.Contains(boundary)) // filter 1
                                 where others.All(other => sharingBoundariesAndMetadata[boundary].ParentBoundariesIntersection.Contains(other)) // filter 2
                                 select boundary;
                    var qualifyingSharingBoundaries = filter.ToList();

                    if (qualifyingSharingBoundaries.Count == 1)
                    {
                        sharingBoundaryOverrides.Add(partBuilder.PartDefinition, qualifyingSharingBoundaries[0]);
                    }
                    else if (qualifyingSharingBoundaries.Count > 1)
                    {
                        throw new CompositionFailedException(
                            string.Format(
                                CultureInfo.CurrentCulture,
                                Strings.UnableToDeterminePrimarySharingBoundary,
                                ReflectionHelpers.GetTypeName(partBuilder.PartDefinition.Type, false, true, null, null)));
                    }
                }
            }

            return sharingBoundaryOverrides.ToImmutable();
        }

        /// <summary>
        /// Constructs a map of all sharing boundaries and information about the boundaries that create them.
        /// </summary>
        /// <param name="partBuilders">A set of part builders.</param>
        /// <returns>A map where the key is the name of a sharing boundary and the value is its metadata.</returns>
        private static ImmutableDictionary<string, SharingBoundaryMetadata> ComputeSharingBoundaryMetadata(IEnumerable<PartBuilder> partBuilders)
        {
            Requires.NotNull(partBuilders, nameof(partBuilders));

            // First build up a dictionary of all sharing boundaries and the parent boundaries that consistently exist.
            var sharingBoundaryExportFactories = from partBuilder in partBuilders
                                                 from import in partBuilder.PartDefinition.Imports
                                                 from sharingBoundary in import.ImportDefinition.ExportFactorySharingBoundaries
                                                 select new { ParentSharingBoundaries = partBuilder.RequiredSharingBoundaries, ChildSharingBoundary = sharingBoundary };
            var childSharingBoundariesAndTheirParents = ImmutableDictionary.CreateBuilder<string, SharingBoundaryMetadata>();
            foreach (var parentChild in sharingBoundaryExportFactories)
            {
                SharingBoundaryMetadata priorMetadata, newMetadata;
                if (childSharingBoundariesAndTheirParents.TryGetValue(parentChild.ChildSharingBoundary, out priorMetadata))
                {
                    newMetadata = priorMetadata.AdditionalFactoryEncountered(parentChild.ParentSharingBoundaries);
                }
                else
                {
                    newMetadata = SharingBoundaryMetadata.InitialFactoryEncountered(parentChild.ParentSharingBoundaries);
                }

                childSharingBoundariesAndTheirParents[parentChild.ChildSharingBoundary] = newMetadata;
            }

            return childSharingBoundariesAndTheirParents.ToImmutable();
        }

        public XDocument CreateDgml()
        {
            return CreateDgml(this.Parts);
        }

        private static XDocument CreateDgml(ISet<ComposedPart> parts)
        {
            Requires.NotNull(parts, nameof(parts));

            XElement nodes, links;
            var dgml = Dgml.Create(out nodes, out links, direction: "RightToLeft")
                .WithStyle(
                    "ExportFactory",
                    new Dictionary<string, string>
                    {
                        { "StrokeDashArray", "2,2" },
                    },
                    "Link")
                .WithStyle(
                    "VsMEFBuiltIn",
                    new Dictionary<string, string>
                    {
                        { "Visibility", "Hidden" },
                    });

            foreach (string sharingBoundary in parts.Select(p => p.Definition.SharingBoundary).Distinct())
            {
                if (!string.IsNullOrEmpty(sharingBoundary))
                {
                    nodes.Add(Dgml.Node(sharingBoundary, sharingBoundary, "Expanded"));
                }
            }

            foreach (var part in parts)
            {
                var node = Dgml.Node(part.Definition.Id, ReflectionHelpers.GetTypeName(part.Definition.Type, false, true, null, null));
                if (!string.IsNullOrEmpty(part.Definition.SharingBoundary))
                {
                    node.ContainedBy(part.Definition.SharingBoundary, dgml);
                }

                string[] partDgmlCategories;
                if (part.Definition.Metadata.TryGetValue(CompositionConstants.DgmlCategoryPartMetadataName, out partDgmlCategories))
                {
                    node = node.WithCategories(partDgmlCategories);
                }

                nodes.Add(node);
                foreach (var import in part.SatisfyingExports.Keys)
                {
                    foreach (ExportDefinitionBinding export in part.SatisfyingExports[import])
                    {
                        string linkLabel = !export.ExportedValueTypeRef.Equals(export.PartDefinition.TypeRef)
                            ? export.ExportedValueType.ToString()
                            : null;
                        var link = Dgml.Link(export.PartDefinition.Id, part.Definition.Id, linkLabel);
                        if (import.IsExportFactory)
                        {
                            link = link.WithCategories("ExportFactory");
                        }

                        links.Add(link);
                    }
                }
            }

            return dgml;
        }

        [DebuggerDisplay("{" + nameof(PartDefinition) + "." + nameof(ComposablePartDefinition.Type) + ".Name}")]
        private class PartBuilder
        {
            internal PartBuilder(ComposablePartDefinition partDefinition, IReadOnlyDictionary<ImportDefinitionBinding, IReadOnlyList<ExportDefinitionBinding>> importedParts)
            {
                Requires.NotNull(partDefinition, nameof(partDefinition));
                Requires.NotNull(importedParts, nameof(importedParts));

                this.PartDefinition = partDefinition;
                this.RequiredSharingBoundaries = ImmutableHashSet.CreateBuilder<string>();
                this.SatisfyingExports = importedParts;
                this.ImportingParts = new HashSet<PartBuilder>();
            }

            /// <summary>
            /// Gets or sets the part definition tracked by this instance.
            /// </summary>
            public ComposablePartDefinition PartDefinition { get; set; }

            /// <summary>
            /// Gets the sharing boundaries required to instantiate this part.
            /// </summary>
            /// <remarks>
            /// This is the union of the part's own explicitly declared sharing boundary
            /// and the boundaries of all parts it imports (transitively).
            /// </remarks>
            public ISet<string> RequiredSharingBoundaries { get; private set; }

            /// <summary>
            /// Gets the set of parts that import this one.
            /// </summary>
            public HashSet<PartBuilder> ImportingParts { get; private set; }

            /// <summary>
            /// Gets the set of parts imported by this one.
            /// </summary>
            public IReadOnlyDictionary<ImportDefinitionBinding, IReadOnlyList<ExportDefinitionBinding>> SatisfyingExports { get; private set; }

            public void ApplySharingBoundary()
            {
                this.ApplySharingBoundary(this.PartDefinition.SharingBoundary);
            }

            private void ApplySharingBoundary(string sharingBoundary)
            {
                if (!string.IsNullOrEmpty(sharingBoundary))
                {
                    if (this.RequiredSharingBoundaries.Add(sharingBoundary))
                    {
                        // Since this is new to us, be sure that all our importers belong to this sharing boundary as well.
                        foreach (var importingPart in this.ImportingParts)
                        {
                            importingPart.ApplySharingBoundary(sharingBoundary);
                        }
                    }
                }
            }

            public void ReportImportingPart(PartBuilder part)
            {
                this.ImportingParts.Add(part);
            }
        }

        [DebuggerDisplay("{Name}")]
        private class SharingBoundaryTree
        {
            public SharingBoundaryTree(string name, ImmutableHashSet<SharingBoundaryTree> children)
            {
                Requires.NotNull(name, nameof(name));
                Requires.NotNull(children, nameof(children));

                this.Name = name;
                this.Children = children;
            }

            public string Name { get; private set; }

            [DebuggerBrowsable(DebuggerBrowsableState.RootHidden)]
            public ImmutableHashSet<SharingBoundaryTree> Children { get; private set; }
        }

        private class SharingBoundaryMetadata
        {
            private SharingBoundaryMetadata(ISet<string> initialParentBoundaries)
            {
                Requires.NotNull(initialParentBoundaries, nameof(initialParentBoundaries));

                this.ParentBoundariesUnion = initialParentBoundaries.ToImmutableHashSet();
                this.ParentBoundariesIntersection = this.ParentBoundariesUnion;
            }

            private SharingBoundaryMetadata(ImmutableHashSet<string> parentBoundariesUnion, ImmutableHashSet<string> parentBoundariesIntersection)
            {
                Requires.NotNull(parentBoundariesUnion, nameof(parentBoundariesUnion));
                Requires.NotNull(parentBoundariesIntersection, nameof(parentBoundariesIntersection));

                this.ParentBoundariesUnion = parentBoundariesUnion;
                this.ParentBoundariesIntersection = parentBoundariesIntersection;
            }

            /// <summary>
            /// Gets the set of parent boundaries that MAY be present at the construction of this sharing boundary.
            /// </summary>
            internal ImmutableHashSet<string> ParentBoundariesUnion { get; private set; }

            /// <summary>
            /// Gets the set of parent boundaries that ARE always present at the construction of this sharing boundary.
            /// </summary>
            internal ImmutableHashSet<string> ParentBoundariesIntersection { get; private set; }

            internal static SharingBoundaryMetadata InitialFactoryEncountered(ISet<string> parentBoundaries)
            {
                return new SharingBoundaryMetadata(parentBoundaries);
            }

            internal SharingBoundaryMetadata AdditionalFactoryEncountered(ISet<string> parentBoundaries)
            {
                return new SharingBoundaryMetadata(
                    this.ParentBoundariesUnion.Union(parentBoundaries),
                    this.ParentBoundariesIntersection.Intersect(parentBoundaries));
            }
        }

        internal class ExportDefinitionPracticallyEqual : IEqualityComparer<ExportDefinition>
        {
            internal static ExportDefinitionPracticallyEqual Default = new ExportDefinitionPracticallyEqual();

            private ExportDefinitionPracticallyEqual()
            {
            }

            public bool Equals(ExportDefinition x, ExportDefinition y)
            {
                return string.Equals(x.ContractName, y.ContractName, StringComparison.Ordinal)
                    && string.Equals(x.Metadata.GetValueOrDefault(CompositionConstants.ExportTypeIdentityMetadataName) as string, y.Metadata.GetValueOrDefault(CompositionConstants.ExportTypeIdentityMetadataName) as string, StringComparison.Ordinal);
            }

            public int GetHashCode(ExportDefinition obj)
            {
                return obj.ContractName.GetHashCode();
            }
        }

        private class ReferenceEquality<T> : IEqualityComparer<T>
            where T : class
        {
            internal static readonly ReferenceEquality<T> Default = new ReferenceEquality<T>();

            private ReferenceEquality()
            {
            }

            public bool Equals(T x, T y)
            {
                return ReferenceEquals(x, y);
            }

            public int GetHashCode(T obj)
            {
                return RuntimeHelpers.GetHashCode(obj);
            }
        }
    }
}<|MERGE_RESOLUTION|>--- conflicted
+++ resolved
@@ -29,14 +29,7 @@
             MetadataViewClassProvider.PartDefinition,
             MetadataViewClassDefaultCtorProvider.PartDefinition,
             ExportMetadataViewInterfaceEmitProxy.PartDefinition)
-<<<<<<< HEAD
             .Add(MetadataViewImplProxy.PartDefinition);
-=======
-#if DESKTOP
-            .Add(MetadataViewImplProxy.PartDefinition)
-#endif
-            ;
->>>>>>> 7b53ddeb
 
         private ImmutableDictionary<ComposablePartDefinition, string> effectiveSharingBoundaryOverrides;
 
