﻿// Copyright (c) Microsoft. All rights reserved.

namespace Microsoft.VisualStudio.Composition
{
    using System.Collections.Generic;
    using System.Reflection;

    internal static partial class ByValueEquality
    {
        internal static IEqualityComparer<AssemblyName> AssemblyName
        {
            get { return AssemblyNameComparer.Default; }
        }

        internal static IEqualityComparer<AssemblyName> AssemblyNameNoFastCheck
        {
            get { return AssemblyNameComparer.NoFastCheck; }
        }

        private class AssemblyNameComparer : IEqualityComparer<AssemblyName>
        {
            internal static readonly AssemblyNameComparer Default = new AssemblyNameComparer();
            internal static readonly AssemblyNameComparer NoFastCheck = new AssemblyNameComparer(fastCheck: false);
            private bool fastCheck;

            internal AssemblyNameComparer(bool fastCheck = true)
            {
                this.fastCheck = fastCheck;
            }

            public bool Equals(AssemblyName x, AssemblyName y)
            {
                if (x == null ^ y == null)
                {
                    return false;
                }

                if (x == null)
                {
                    return true;
                }

<<<<<<< HEAD
#if NET45
                // fast path
                if (x.CodeBase == y.CodeBase)
=======
                // If fast check is enabled, we can compare the code bases
                if (this.fastCheck && x.CodeBase == y.CodeBase)
>>>>>>> 6313a7f3
                {
                    return true;
                }
#endif

                // There are some cases where two AssemblyNames who are otherwise equivalent
                // have a null PublicKey but a correct PublicKeyToken, and vice versa. We should
                // compare the PublicKeys first, but then fall back to GetPublicKeyToken(), which
                // will generate a public key token for the AssemblyName that has a public key and
                // return the public key token for the other AssemblyName.
                byte[] xPublicKey = x.GetPublicKey();
                byte[] yPublicKey = y.GetPublicKey();

                // Testing on FullName is horrifically slow.
                // So test directly on its components instead.
                if (xPublicKey != null && yPublicKey != null)
                {
                    return x.Name == y.Name
                        && x.Version.Equals(y.Version)
                        && x.CultureName.Equals(y.CultureName)
                        && ByValueEquality.Buffer.Equals(xPublicKey, yPublicKey);
                }

                return x.Name == y.Name
                    && x.Version.Equals(y.Version)
                    && x.CultureName.Equals(y.CultureName)
                    && ByValueEquality.Buffer.Equals(x.GetPublicKeyToken(), y.GetPublicKeyToken());
            }

            public int GetHashCode(AssemblyName obj)
            {
                return obj.Name.GetHashCode();
            }
        }
    }
}<|MERGE_RESOLUTION|>--- conflicted
+++ resolved
@@ -40,14 +40,9 @@
                     return true;
                 }
 
-<<<<<<< HEAD
 #if NET45
-                // fast path
-                if (x.CodeBase == y.CodeBase)
-=======
                 // If fast check is enabled, we can compare the code bases
                 if (this.fastCheck && x.CodeBase == y.CodeBase)
->>>>>>> 6313a7f3
                 {
                     return true;
                 }
