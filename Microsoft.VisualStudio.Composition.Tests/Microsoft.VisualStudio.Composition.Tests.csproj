--- conflicted
+++ resolved
@@ -34,8 +34,6 @@
     <WarningLevel>4</WarningLevel>
   </PropertyGroup>
   <ItemGroup>
-<<<<<<< HEAD
-=======
     <Reference Include="DiffPlex">
       <HintPath>..\packages\DiffPlex.1.2.0\lib\Net40\DiffPlex.dll</HintPath>
     </Reference>
@@ -46,7 +44,6 @@
       <HintPath>..\packages\Microsoft.CodeAnalysis.CSharp.0.7.4052301-beta\lib\net45\Microsoft.CodeAnalysis.CSharp.dll</HintPath>
     </Reference>
     <Reference Include="Microsoft.VisualStudio.Language.Intellisense, Version=12.0.0.0, Culture=neutral, PublicKeyToken=b03f5f7f11d50a3a, processorArchitecture=MSIL" />
->>>>>>> a112825e
     <Reference Include="Microsoft.VisualStudio.Shell.Interop, Version=7.1.40304.0, Culture=neutral, PublicKeyToken=b03f5f7f11d50a3a" />
     <Reference Include="Microsoft.VisualStudio.Shell.Interop.11.0, Version=11.0.0.0, Culture=neutral, PublicKeyToken=b03f5f7f11d50a3a, processorArchitecture=MSIL">
       <EmbedInteropTypes>True</EmbedInteropTypes>
@@ -94,17 +91,11 @@
     <Reference Include="Microsoft.CSharp" />
     <Reference Include="System.Data" />
     <Reference Include="System.Xml" />
-<<<<<<< HEAD
-    <Reference Include="xunit">
-      <HintPath>..\..\..\Packages\xunit.1.9.2\lib\net20\xunit.dll</HintPath>
-      <Private>True</Private>
-=======
     <Reference Include="Validation">
       <HintPath>..\packages\Validation.2.0.3.13323\lib\portable-windows8+net40+sl5+windowsphone8+MonoAndroid+MonoTouch\Validation.dll</HintPath>
     </Reference>
     <Reference Include="xunit">
       <HintPath>..\packages\xunit.1.9.2\lib\net20\xunit.dll</HintPath>
->>>>>>> a112825e
     </Reference>
     <Reference Include="xunit.runner.visualstudio.testadapter">
       <HintPath>..\..\..\Packages\xunit.runner.visualstudio.0.99.2\lib\xunit.runner.visualstudio.testadapter.dll</HintPath>
@@ -112,15 +103,9 @@
     </Reference>
   </ItemGroup>
   <ItemGroup>
-<<<<<<< HEAD
-    <ModuleReference Include="Microsoft.VisualStudio.Validation" />
-  </ItemGroup>
-  <ItemGroup>
-=======
     <Compile Include="..\Microsoft.VisualStudio.Composition\CompressedUInt.cs">
       <Link>CompressedUInt.cs</Link>
     </Compile>
->>>>>>> a112825e
     <Compile Include="AmbiguousPartNamesTests.cs" />
     <Compile Include="AssembliesLazyLoadedCompilationCacheTests.cs" />
     <Compile Include="AssembliesLazyLoadedDataFileCacheTests.cs" />
@@ -253,19 +238,5 @@
   <ItemGroup>
     <Service Include="{82A7F48D-3B50-4B1E-B82E-3ADA8210C358}" />
   </ItemGroup>
-<<<<<<< HEAD
   <Import Project="$([MSBuild]::GetDirectoryNameOfFileAbove($(MSBuildProjectDirectory), EnlistmentInfo.targets))\EnlistmentInfo.targets" Condition=" '$([MSBuild]::GetDirectoryNameOfFileAbove($(MSBuildProjectDirectory), EnlistmentInfo.targets))' != '' " />
-=======
-  <ItemGroup>
-    <None Include="packages.config" />
-  </ItemGroup>
-  <Import Project="$(MSBuildToolsPath)\Microsoft.CSharp.targets" />
-  <!-- To modify your build process, add your task inside one of the targets below and uncomment it. 
-       Other similar extension points exist, see Microsoft.Common.targets.
-  <Target Name="BeforeBuild">
-  </Target>
-  <Target Name="AfterBuild">
-  </Target>
-  -->
->>>>>>> a112825e
 </Project>