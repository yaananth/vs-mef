steps:
- task: PowerShell@2
  displayName: Set VSTS variables
  inputs:
    targetType: inline
    script: |
      if ($env:SignType -eq 'Real') {
        $feedGuid = '09d8d03c-1ac8-456e-9274-4d2364527d99'
      } else {
        $feedGuid = 'da484c78-f942-44ef-b197-99e2a1bef53c'
      }

      Write-Host "##vso[task.setvariable variable=feedGuid]$feedGuid"

      if ($env:ComputerName.StartsWith('factoryvm', [StringComparison]::OrdinalIgnoreCase)) {
        Write-Host "Running on hosted queue"
        Write-Host "##vso[task.setvariable variable=Hosted]true"
      }

- task: CmdLine@2
  inputs:
    script: |
      del /s /q "%userprofile%\.nuget\packages"
      del /s /q "%LocalAppData%\NuGet\Cache"
      del /s /q "%AppData%\tsd-cache"
  displayName: Purge package caches
  condition: and(succeeded(), ne(variables['Hosted'], 'true'))

- task: MicroBuildIBCMergePlugin@0
  inputs:
<<<<<<< HEAD
    branch: lab/vsuvscore
=======
    branch: rel/d15.6
  condition: and(succeeded(), ne(variables['Hosted'], 'true'))
>>>>>>> feba6809

- task: MicroBuildSigningPlugin@1
  inputs:
    signType: $(SignType)
    esrpSigning: true
    zipSources: false

- task: NuGetCommand@2
  inputs:
    restoreSolution: '**\*.sln'
    feedsToUse: config
    nugetConfigPath: src/nuget.config
  displayName: Nuget restore packages

- task: VSBuild@1
  inputs:
    vsVersion: 15.0
<<<<<<< HEAD
    msbuildArgs: /t:build,pack /m /v:minimal /bl:"$(Build.ArtifactStagingDirectory)\build_logs\$(BuildConfiguration)\msbuild.binlog"
=======
    msbuildArgs: /t:build,pack /m /bl:"$(Build.ArtifactStagingDirectory)/build_logs/msbuild.binlog"
>>>>>>> feba6809
    platform: $(BuildPlatform)
    configuration: $(BuildConfiguration)
  displayName: Build Visual Studio solution

- task: MicroBuildCleanup@1
  condition: succeededOrFailed()

- task: PublishBuildArtifacts@1
  inputs:
    PathtoPublish: $(Build.ArtifactStagingDirectory)\build_logs\$(BuildConfiguration)
    ArtifactName: build_logs
    ArtifactType: Container
  displayName: 'Publish Artifact: build logs'
  condition: succeededOrFailed()

## The rest of these steps are for deployment and skipped for PR builds

#- task: PublishBuildArtifacts@1
#  inputs:
#    PathtoPublish: $(build.sourcesdirectory)/bin
#    ArtifactName: bin
#    ArtifactType: Container
#  condition: and(succeeded(), ne(variables['Build.Reason'], 'PullRequest'))

- task: CopyFiles@1
  inputs:
    SourceFolder: bin
    Contents: |
      **/$(BuildConfiguration)/**/Microsoft.VisualStudio.Composition?(.Configuration)@(.pdb|.dll)
      Microsoft.VisualStudio.Composition.NetFxAttributes.*/$(BuildConfiguration)/**/*@(.pdb|.dll)
      !Tests/**
    TargetFolder: $(Build.ArtifactStagingDirectory)/symbols
  displayName: Collecting symbols artifacts
  condition: and(succeeded(), ne(variables['Build.Reason'], 'PullRequest'))

- task: PublishBuildArtifacts@1
  inputs:
    PathtoPublish: $(Build.ArtifactStagingDirectory)/symbols
    ArtifactName: symbols
    ArtifactType: Container
  condition: and(succeeded(), ne(variables['Build.Reason'], 'PullRequest'))

- task: CopyFiles@1
  inputs:
    Contents: |
      bin\$(BuildConfiguration)\Packages\Microsoft.VisualStudio.Composition.15.*
      bin\$(BuildConfiguration)\Packages\Microsoft.VisualStudio.Composition.AppHost.15.*
      bin\$(BuildConfiguration)\Packages\Microsoft.VisualStudio.Composition.NetFxAttributes.*
    TargetFolder: $(Build.ArtifactStagingDirectory)/deployables
    flattenFolders: true
  displayName: Collecting deployables
  condition: and(succeeded(), ne(variables['Build.Reason'], 'PullRequest'))

- task: PublishBuildArtifacts@1
  inputs:
    PathtoPublish: $(Build.ArtifactStagingDirectory)/deployables
    ArtifactName: deployables
    ArtifactType: Container
  condition: and(succeeded(), ne(variables['Build.Reason'], 'PullRequest'))

- task: PublishSymbols@2
  inputs:
    SymbolsFolder: $(Build.ArtifactStagingDirectory)/symbols
    SearchPattern: '**/*.pdb'
    IndexSources: false
    SymbolServerType: TeamServices
  condition: and(succeeded(), ne(variables['Build.Reason'], 'PullRequest'))

- task: NuGetCommand@2
  inputs:
    command: push
    searchPatternPush: '$(Build.SourcesDirectory)\bin\**\$(BuildConfiguration)\**\*.nupkg;!**\*.symbols.nupkg;!**/VS.*.nupkg'
    publishVstsFeed: $(feedGuid)
    allowPackageConflicts: true
  condition: and(succeeded(), ne(variables['Build.Reason'], 'PullRequest'))<|MERGE_RESOLUTION|>--- conflicted
+++ resolved
@@ -28,12 +28,8 @@
 
 - task: MicroBuildIBCMergePlugin@0
   inputs:
-<<<<<<< HEAD
     branch: lab/vsuvscore
-=======
-    branch: rel/d15.6
   condition: and(succeeded(), ne(variables['Hosted'], 'true'))
->>>>>>> feba6809
 
 - task: MicroBuildSigningPlugin@1
   inputs:
@@ -51,11 +47,7 @@
 - task: VSBuild@1
   inputs:
     vsVersion: 15.0
-<<<<<<< HEAD
     msbuildArgs: /t:build,pack /m /v:minimal /bl:"$(Build.ArtifactStagingDirectory)\build_logs\$(BuildConfiguration)\msbuild.binlog"
-=======
-    msbuildArgs: /t:build,pack /m /bl:"$(Build.ArtifactStagingDirectory)/build_logs/msbuild.binlog"
->>>>>>> feba6809
     platform: $(BuildPlatform)
     configuration: $(BuildConfiguration)
   displayName: Build Visual Studio solution
