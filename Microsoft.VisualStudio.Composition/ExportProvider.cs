﻿namespace Microsoft.VisualStudio.Composition
{
    using System;
    using System.Collections.Generic;
    using System.Collections.Immutable;
    using System.ComponentModel;
    using System.Diagnostics;
    using System.Globalization;
    using System.Linq;
    using System.Reflection;
    using System.Runtime.CompilerServices;
    using System.Text;
    using System.Threading.Tasks;
    using Validation;
    using DefaultMetadataType = System.Collections.Generic.IDictionary<string, object>;

    public abstract class ExportProvider : IDisposableObservable
    {
        internal static readonly ExportDefinition ExportProviderExportDefinition = new ExportDefinition(
            ContractNameServices.GetTypeIdentity(typeof(ExportProvider)),
            PartCreationPolicyConstraint.GetExportMetadata(CreationPolicy.Shared).AddRange(ExportTypeIdentityConstraint.GetExportMetadata(typeof(ExportProvider))));

        internal static readonly ComposablePartDefinition ExportProviderPartDefinition = new ComposablePartDefinition(
            typeof(ExportProviderAsExport),
            new[] { ExportProviderExportDefinition },
            ImmutableDictionary<MemberInfo, IReadOnlyList<ExportDefinition>>.Empty,
            ImmutableList<ImportDefinitionBinding>.Empty,
            null,
            null,
            CreationPolicy.Shared);

        protected static readonly LazyPart<object> NotInstantiablePartLazy = new LazyPart<object>(() => CannotInstantiatePartWithNoImportingConstructor());

        protected static readonly object[] EmptyObjectArray = new object[0];

        /// <summary>
        /// A metadata template used by the generated code.
        /// </summary>
        protected static readonly ImmutableDictionary<string, object> EmptyMetadata = ImmutableDictionary.Create<string, object>();

        /// <summary>
        /// An array of manifest modules required for access by reflection.
        /// </summary>
        /// <remarks>
        /// This field is initialized to an array of appropriate size by the derived code-gen'd class.
        /// Its elements are individually lazily initialized.
        /// </remarks>
        protected Module[] cachedManifests;

        /// <summary>
        /// An array of types required for access by reflection.
        /// </summary>
        /// <remarks>
        /// This field is initialized to an array of appropriate size by the derived code-gen'd class.
        /// Its elements are individually lazily initialized.
        /// </remarks>
        protected Type[] cachedTypes;

        /// <summary>
        /// A list of built-in metadata view providers that should be used before trying to get additional ones
        /// from the extensions.
        /// </summary>
        private static readonly ImmutableList<IMetadataViewProvider> BuiltInMetadataViewProviders = ImmutableList.Create(
            PassthroughMetadataViewProvider.Default,
            MetadataViewClassProvider.Default);

        /// <summary>
        /// The metadata view providers available to this ExportProvider.
        /// </summary>
        /// <remarks>
        /// This field is lazy to avoid a chicken-and-egg problem with initializing it in our constructor.
        /// </remarks>
        private readonly Lazy<ImmutableList<Lazy<IMetadataViewProvider, IReadOnlyDictionary<string, object>>>> metadataViewProviders;

        /// <summary>
        /// An array of types 
        /// </summary>
        private List<Type> runtimeCreatedTypes = new List<Type>();

        private readonly object syncObject = new object();

        /// <summary>
        /// A map of shared boundary names to their shared instances.
        /// The value is a dictionary of types to their Lazy{T} factories.
        /// </summary>
        private readonly ImmutableDictionary<string, Dictionary<int, object>> sharedInstantiatedExports = ImmutableDictionary.Create<string, Dictionary<int, object>>();

        /// <summary>
        /// The disposable objects whose lifetimes are controlled by this instance.
        /// </summary>
        private readonly HashSet<IDisposable> disposableInstantiatedParts = new HashSet<IDisposable>();

        private bool isDisposed;

        protected ExportProvider(ExportProvider parent, string[] freshSharingBoundaries)
        {
            if (parent == null)
            {
                this.sharedInstantiatedExports = this.sharedInstantiatedExports.Add(string.Empty, new Dictionary<int, object>());
            }
            else
            {
                this.sharedInstantiatedExports = parent.sharedInstantiatedExports;
            }

            if (freshSharingBoundaries != null)
            {
                foreach (string freshSharingBoundary in freshSharingBoundaries)
                {
                    this.sharedInstantiatedExports = this.sharedInstantiatedExports.SetItem(freshSharingBoundary, new Dictionary<int, object>());
                }
            }

            var nonDisposableWrapper = (this as ExportProviderAsExport) ?? new ExportProviderAsExport(this);
            this.NonDisposableWrapper = LazyPart.Wrap(nonDisposableWrapper);
            this.NonDisposableWrapperExportAsListOfOne = ImmutableList.Create(
                new Export(ExportProviderExportDefinition, this.NonDisposableWrapper));
            this.metadataViewProviders = new Lazy<ImmutableList<Lazy<IMetadataViewProvider, IReadOnlyDictionary<string, object>>>>(
                () => ImmutableList.CreateRange(this.GetExports<IMetadataViewProvider, IReadOnlyDictionary<string, object>>())
                    .Sort((first, second) => -GetOrderMetadata(first.Metadata).CompareTo(GetOrderMetadata(second.Metadata))));
        }

        bool IDisposableObservable.IsDisposed
        {
            get { return this.isDisposed; }
        }

        protected ILazy<DelegatingExportProvider> NonDisposableWrapper { get; private set; }

        protected ImmutableList<Export> NonDisposableWrapperExportAsListOfOne { get; private set; }

        public Lazy<T> GetExport<T>()
        {
            return this.GetExport<T>(null);
        }

        public Lazy<T> GetExport<T>(string contractName)
        {
            return this.GetExport<T, DefaultMetadataType>(contractName);
        }

        public Lazy<T, TMetadataView> GetExport<T, TMetadataView>()
        {
            return this.GetExport<T, TMetadataView>(null);
        }

        public Lazy<T, TMetadataView> GetExport<T, TMetadataView>(string contractName)
        {
            return this.GetExports<T, TMetadataView>(contractName, ImportCardinality.ExactlyOne).Single();
        }

        public T GetExportedValue<T>()
        {
            return this.GetExport<T>().Value;
        }

        public T GetExportedValue<T>(string contractName)
        {
            return this.GetExport<T>(contractName).Value;
        }

        public IEnumerable<Lazy<T>> GetExports<T>()
        {
            return this.GetExports<T>(null);
        }

        public IEnumerable<Lazy<T>> GetExports<T>(string contractName)
        {
            return this.GetExports<T, DefaultMetadataType>(contractName);
        }

        public IEnumerable<Lazy<T, TMetadataView>> GetExports<T, TMetadataView>()
        {
            return this.GetExports<T, TMetadataView>(null);
        }

        public IEnumerable<Lazy<T, TMetadataView>> GetExports<T, TMetadataView>(string contractName)
        {
            return this.GetExports<T, TMetadataView>(contractName, ImportCardinality.ZeroOrMore);
        }

        public IEnumerable<T> GetExportedValues<T>()
        {
            return this.GetExports<T>().Select(l => l.Value);
        }

        public IEnumerable<T> GetExportedValues<T>(string contractName)
        {
            return this.GetExports<T>(contractName).Select(l => l.Value);
        }

        public virtual IEnumerable<Export> GetExports(ImportDefinition importDefinition)
        {
            Requires.NotNull(importDefinition, "importDefinition");

            IEnumerable<Export> exports = importDefinition.ContractName == ExportProviderExportDefinition.ContractName
                ? this.NonDisposableWrapperExportAsListOfOne
                : this.GetExportsCore(importDefinition);

            string genericTypeDefinitionContractName;
            Type[] genericTypeArguments;
            if (ComposableCatalog.TryGetOpenGenericExport(importDefinition, out genericTypeDefinitionContractName, out genericTypeArguments))
            {
                var genericTypeImportDefinition = new ImportDefinition(genericTypeDefinitionContractName, importDefinition.Cardinality, importDefinition.Metadata, importDefinition.ExportConstraints);
                var openGenericExports = this.GetExportsCore(genericTypeImportDefinition);
                var closedGenericExports = openGenericExports.Select(export => export.CloseGenericExport(genericTypeArguments));
                exports = exports.Concat(closedGenericExports);
            }

            var filteredExports = from export in exports
                                  where importDefinition.ExportConstraints.All(c => c.IsSatisfiedBy(export.Definition))
                                  select export;

            var exportsSnapshot = filteredExports.ToArray(); // avoid redoing the above work during multiple enumerations of our result.
            if (importDefinition.Cardinality == ImportCardinality.ExactlyOne && exportsSnapshot.Length != 1)
            {
                throw new CompositionFailedException();
            }

            return exportsSnapshot;
        }

        public void Dispose()
        {
            this.Dispose(true);
            GC.SuppressFinalize(this);
        }

        protected virtual void Dispose(bool disposing)
        {
            if (disposing)
            {
                this.isDisposed = true;

                // Snapshot the contents of the collection within the lock,
                // then dispose of the values outside the lock to avoid
                // executing arbitrary 3rd-party code within our lock.
                List<IDisposable> disposableSnapshot;
                lock (this.syncObject)
                {
                    disposableSnapshot = new List<IDisposable>(this.disposableInstantiatedParts);
                    this.disposableInstantiatedParts.Clear();
                }

                foreach (var item in disposableSnapshot)
                {
                    item.Dispose();
                }
            }
        }

        protected static object CannotInstantiatePartWithNoImportingConstructor()
        {
            throw new CompositionFailedException("No importing constructor");
        }

        /// <summary>
<<<<<<< HEAD
        /// When implemented by a derived class, returns an IEnumerable&lt;ILazy&lt;T&gt;&gt; of values that
=======
        /// When implemented by a derived class, returns an <see cref="IEnumerable{T}"/> of values that
>>>>>>> cfebd54d
        /// satisfy the contract name of the specified <see cref="ImportDefinition"/>.
        /// </summary>
        /// <remarks>
        /// The derived type is *not* expected to filter the exports based on the import definition constraints.
        /// </remarks>
        protected abstract IEnumerable<Export> GetExportsCore(ImportDefinition importDefinition);

        protected Export CreateExport(ImportDefinition importDefinition, IReadOnlyDictionary<string, object> metadata, int partOpenGenericTypeId, string valueFactoryMethodName, string partSharingBoundary, bool nonSharedInstanceRequired, MemberInfo exportingMember)
        {
            Requires.NotNull(importDefinition, "importDefinition");
            Requires.NotNull(metadata, "metadata");

            var typeArgs = (Type[])importDefinition.Metadata[CompositionConstants.GenericParametersMetadataName];
            var valueFactoryOpenGenericMethodInfo = this.GetMethodWithArity(valueFactoryMethodName, typeArgs.Length);
            var valueFactoryMethodInfo = valueFactoryOpenGenericMethodInfo.MakeGenericMethod(typeArgs);
            var valueFactory = (Func<Dictionary<int, object>, object>)valueFactoryMethodInfo.CreateDelegate(typeof(Func<Dictionary<int, object>, object>), this);

            Type partOpenGenericType = this.GetType(partOpenGenericTypeId);
            Type partType = partOpenGenericType.MakeGenericType(typeArgs);
            int partTypeId = this.GetTypeId(partType);

            return this.CreateExport(importDefinition, metadata, partTypeId, valueFactory, partSharingBoundary, nonSharedInstanceRequired, exportingMember);
        }

        protected Export CreateExport(ImportDefinition importDefinition, IReadOnlyDictionary<string, object> metadata, int partTypeId, Func<Dictionary<int, object>, object> valueFactory, string partSharingBoundary, bool nonSharedInstanceRequired, MemberInfo exportingMember)
        {
            Requires.NotNull(importDefinition, "importDefinition");
            Requires.NotNull(metadata, "metadata");
            Requires.NotNull(valueFactory, "valueFactory");

            var provisionalSharedObjects = new Dictionary<int, object>();
            ILazy<object> lazy = this.GetOrCreateShareableValue(partTypeId, valueFactory, provisionalSharedObjects, partSharingBoundary, nonSharedInstanceRequired);
            Func<object> memberValueFactory;
            if (exportingMember == null)
            {
                memberValueFactory = lazy.ValueFactory;
            }
            else
            {
                memberValueFactory = () => GetValueFromMember(lazy.Value, exportingMember);
            }

            return new Export(importDefinition.ContractName, metadata, memberValueFactory);
        }

        private object GetValueFromMember(object instance, MemberInfo member)
        {
            Requires.NotNull(instance, "instance");
            Requires.NotNull(member, "member");

            var field = member as FieldInfo;
            if (field != null)
            {
                return field.GetValue(instance);
            }

            var property = member as PropertyInfo;
            if (property != null)
            {
                return property.GetValue(instance);
            }

            var method = member as MethodInfo;
            if (method != null)
            {
                // If the method came from a property, return the result of the property getter rather than return the delegate.
                if (method.IsSpecialName && method.GetParameters().Length == 0 && method.Name.StartsWith("get_"))
                {
                    return method.Invoke(instance, EmptyObjectArray);
                }

                return method.CreateDelegate(ExportDefinitionBinding.GetContractTypeForDelegate(method), method.IsStatic ? null : instance);
            }

            throw new NotSupportedException();
        }

        protected ILazy<object> GetOrCreateShareableValue(int partTypeId, Func<Dictionary<int, object>, object> valueFactory, Dictionary<int, object> provisionalSharedObjects, string partSharingBoundary, bool nonSharedInstanceRequired)
        {
            ILazy<System.Object> lazyResult;
            if (!nonSharedInstanceRequired)
            {
                if (this.TryGetProvisionalSharedExport(provisionalSharedObjects, partTypeId, out lazyResult) ||
                    this.TryGetSharedInstanceFactory(partSharingBoundary, partTypeId, out lazyResult))
                {
                    return lazyResult;
                }
            }

            lazyResult = new LazyPart<object>(() => valueFactory(provisionalSharedObjects));

            if (!nonSharedInstanceRequired)
            {
                lazyResult = this.GetOrAddSharedInstanceFactory(partSharingBoundary, partTypeId, lazyResult);
            }

            return lazyResult;
        }

        private bool TryGetSharedInstanceFactory<T>(string partSharingBoundary, int partTypeId, out ILazy<T> value)
        {
            lock (this.syncObject)
            {
                var sharingBoundary = AcquireSharingBoundaryInstances(partSharingBoundary);
                object valueObject;
                bool result = sharingBoundary.TryGetValue(partTypeId, out valueObject);
                value = (ILazy<T>)valueObject;
                return result;
            }
        }

        private ILazy<object> GetOrAddSharedInstanceFactory(string partSharingBoundary, int partTypeId, ILazy<object> value)
        {
            Requires.NotNull(value, "value");

            lock (this.syncObject)
            {
                var sharingBoundary = AcquireSharingBoundaryInstances(partSharingBoundary);
                object priorValue;
                if (sharingBoundary.TryGetValue(partTypeId, out priorValue))
                {
                    return (ILazy<object>)priorValue;
                }

                sharingBoundary.Add(partTypeId, value);
                return value;
            }
        }

        protected void TrackDisposableValue(IDisposable value)
        {
            Requires.NotNull(value, "value");

            lock (this.syncObject)
            {
                this.disposableInstantiatedParts.Add(value);
            }
        }

        protected MethodInfo GetMethodWithArity(string methodName, int arity)
        {
            return this.GetType().GetTypeInfo().GetDeclaredMethods(methodName)
                .Single(m => m.GetGenericArguments().Length == arity);
        }

        /// <summary>
        /// Gets the manifest module for an assembly.
        /// </summary>
        /// <param name="assemblyId">The index into the cached manifest array.</param>
        /// <returns>The manifest module.</returns>
        protected Module GetAssemblyManifest(int assemblyId)
        {
            Module result = cachedManifests[assemblyId];
            if (result == null)
            {
                // We don't need to worry about thread-safety here because if two threads assign the
                // reference to the loaded assembly to the array slot, that's just fine.
                result = Assembly.Load(new AssemblyName(this.GetAssemblyName(assemblyId))).ManifestModule;
                cachedManifests[assemblyId] = result;
            }

            return result;
        }

        /// <summary>
        /// Gets a type for reflection.
        /// </summary>
        /// <param name="typeId">The index into the cached type array.</param>
        /// <returns>The type.</returns>
        protected Type GetType(int typeId)
        {
            Type result = typeId < this.cachedTypes.Length
                ? this.cachedTypes[typeId]
                : this.runtimeCreatedTypes[typeId - this.cachedTypes.Length];
            if (result == null)
            {
                // We don't need to worry about thread-safety here because if two threads assign the
                // reference to the type to the array slot, that's just fine.
                result = this.GetTypeCore(typeId);
                this.cachedTypes[typeId] = result;
            }

            return result;
        }

        protected int GetTypeId(object value)
        {
            Requires.NotNull(value, "value");
            return this.GetTypeId(value.GetType());
        }

        protected int GetTypeId(Type type)
        {
            Requires.NotNull(type, "type");

            int index = this.GetTypeIdCore(type);
            if (index < 0)
            {
                // This type isn't one that the precompiled code knew about.
                // This can happen when an open generic export is queried for
                // using ExportProvider.GetExportedValue<SomePart<T>>().
                // Is this an extra type we have already seen and have an index for?
                int privateIndex = this.runtimeCreatedTypes.IndexOf(type);
                if (privateIndex < 0)
                {
                    lock (this.syncObject)
                    {
                        privateIndex = this.runtimeCreatedTypes.IndexOf(type);
                        if (privateIndex < 0)
                        {
                            // We need to add the type to some array and assign a dedicated index for it
                            // that does not overlap with anything the precompiled assembly has.
                            this.runtimeCreatedTypes.Add(type);
                            privateIndex = this.runtimeCreatedTypes.Count - 1;
                        }
                    }
                }

                return this.cachedTypes.Length + privateIndex;
            }

            return index;
        }

        /// <summary>
        /// When overridden in the derived code-gen'd class, this method gets the full name
        /// of an assembly for an integer that the code-gen knows about.
        /// </summary>
        protected virtual string GetAssemblyName(int assemblyId)
        {
            throw new NotImplementedException();
        }

        /// <summary>
        /// When overridden in the derived code-gen'd class, this method gets the type
        /// for an integer that the code-gen knows about.
        /// </summary>
        protected virtual Type GetTypeCore(int typeId)
        {
            throw new NotImplementedException();
        }

        /// <summary>
        /// When overridden in the derived code-gen'd class, this method gets the index
        /// into the array that is designated for the specified type.
        /// </summary>
        /// <returns>A non-negative integer if a type match is found; otherwise a negative integer.</returns>
        protected virtual int GetTypeIdCore(Type type)
        {
            throw new NotImplementedException();
        }

        private static IReadOnlyDictionary<string, object> AddMissingValueDefaults(Type metadataView, IReadOnlyDictionary<string, object> metadata)
        {
            Requires.NotNull(metadataView, "metadataView");
            Requires.NotNull(metadata, "metadata");

            if (metadataView.GetTypeInfo().IsInterface && !metadataView.Equals(typeof(IDictionary<string, object>)))
            {
                var metadataBuilder = metadata.ToImmutableDictionary().ToBuilder();
                foreach (var property in metadataView.EnumProperties().WherePublicInstance())
                {
                    if (!metadataBuilder.ContainsKey(property.Name))
                    {
                        var defaultValueAttribute = property.GetCustomAttributes<DefaultValueAttribute>().FirstOrDefault();
                        if (defaultValueAttribute != null)
                        {
                            metadataBuilder.Add(property.Name, defaultValueAttribute.Value);
                        }
                    }
                }

                return metadataBuilder.ToImmutable();
            }

            // No changes since the metadata view type doesn't provide any.
            return metadata;
        }

        private static int GetOrderMetadata(IReadOnlyDictionary<string, object> metadata)
        {
            Requires.NotNull(metadata, "metadata");

            object value = metadata.GetValueOrDefault("OrderPrecedence");
            return value is int ? (int)value : 0;
        }

        private bool TryGetProvisionalSharedExport(IReadOnlyDictionary<int, object> provisionalSharedObjects, int partTypeId, out ILazy<object> value)
        {
            object valueObject;
            if (provisionalSharedObjects.TryGetValue(partTypeId, out valueObject))
            {
                value = LazyPart.Wrap(valueObject, this.GetType(partTypeId));
                return true;
            }

            value = null;
            return false;
        }

        private IEnumerable<Lazy<T, TMetadataView>> GetExports<T, TMetadataView>(string contractName, ImportCardinality cardinality)
        {
            Verify.NotDisposed(this);
            contractName = string.IsNullOrEmpty(contractName) ? ContractNameServices.GetTypeIdentity(typeof(T)) : contractName;
            IMetadataViewProvider metadataViewProvider = GetMetadataViewProvider(typeof(TMetadataView));

            var constraints = ImmutableHashSet<IImportSatisfiabilityConstraint>.Empty
                .Union(PartDiscovery.GetExportTypeIdentityConstraints(typeof(T)));

            if (typeof(TMetadataView) != typeof(DefaultMetadataType))
            {
                constraints = constraints.Add(new ImportMetadataViewConstraint(typeof(TMetadataView)));
            }

            var importMetadata = PartDiscovery.GetImportMetadataForGenericTypeImport(typeof(T));
            var importDefinition = new ImportDefinition(contractName, cardinality, importMetadata, constraints);
            IEnumerable<Export> results = this.GetExports(importDefinition);
            return results.Select(result => new LazyPart<T, TMetadataView>(
                () => result.Value,
                metadataViewProvider.CreateProxy<TMetadataView>(metadataViewProvider.IsDefaultMetadataRequired ? AddMissingValueDefaults(typeof(TMetadataView), result.Metadata) : result.Metadata)))
                .ToImmutableHashSet();
        }

        /// <summary>
        /// Gets a provider that can create a metadata view of a specified type over a dictionary of metadata.
        /// </summary>
        /// <param name="metadataView">The type of metadata view required.</param>
        /// <returns>A metadata view provider.</returns>
        /// <exception cref="NotSupportedException">Thrown if no metadata view provider available is compatible with the type.</exception>
        private IMetadataViewProvider GetMetadataViewProvider(Type metadataView)
        {
            Requires.NotNull(metadataView, "metadataView");

            IMetadataViewProvider metadataViewProvider = BuiltInMetadataViewProviders
                .FirstOrDefault(vp => vp.IsMetadataViewSupported(metadataView));
            if (metadataViewProvider != null)
            {
                return metadataViewProvider;
            }

            metadataViewProvider = this.metadataViewProviders.Value
                    .Select(vp => vp.Value)
                    .FirstOrDefault(vp => vp.IsMetadataViewSupported(metadataView));
            if (metadataViewProvider == null)
            {
                throw new NotSupportedException("Type of metadata view is unsupported.");
            }

            return metadataViewProvider;
        }

        private Dictionary<int, object> AcquireSharingBoundaryInstances(string sharingBoundaryName)
        {
            Requires.NotNull(sharingBoundaryName, "sharingBoundaryName");

            var sharingBoundary = this.sharedInstantiatedExports.GetValueOrDefault(sharingBoundaryName);
            if (sharingBoundary == null)
            {
                // This means someone is trying to create a part
                // that belongs to a sharing boundary that has not yet been created.
                throw new CompositionFailedException("Inappropriate request for export from part that belongs to another sharing boundary.");
            }

            return sharingBoundary;
        }

        private class ExportProviderAsExport : DelegatingExportProvider
        {
            internal ExportProviderAsExport(ExportProvider inner)
                : base(inner)
            {
            }

            protected override void Dispose(bool disposing)
            {
                throw new InvalidOperationException("This instance is an import and cannot be directly disposed.");
            }
        }

        /// <summary>
        /// Supports metadata views that are any type that <see cref="ImmutableDictionary{TKey, TValue}"/>
        /// could be assigned to, including <see cref="IDictionary{TKey, TValue}"/> and <see cref="IReadOnlyDictionary{TKey, TValue}"/>.
        /// </summary>
        private class PassthroughMetadataViewProvider : IMetadataViewProvider
        {
            private PassthroughMetadataViewProvider() { }

            internal static readonly IMetadataViewProvider Default = new PassthroughMetadataViewProvider();

            public bool IsDefaultMetadataRequired
            {
                get { return false; }
            }

            public bool IsMetadataViewSupported(Type metadataType)
            {
                Requires.NotNull(metadataType, "metadataType");

                return metadataType.GetTypeInfo().IsAssignableFrom(typeof(ImmutableDictionary<string, object>).GetTypeInfo());
            }

            public TMetadata CreateProxy<TMetadata>(IReadOnlyDictionary<string, object> metadata)
            {
                Requires.NotNull(metadata, "metadata");

                // This cast should work because our IsMetadataViewSupported method filters to those that do.
                return (TMetadata)(object)ImmutableDictionary.CreateRange(metadata);
            }
        }

        /// <summary>
        /// Supports metadata views that are concrete classes with a public constructor
        /// that accepts the metadata dictionary as its only parameter.
        /// </summary>
        private class MetadataViewClassProvider : IMetadataViewProvider
        {
            private MetadataViewClassProvider() { }

            internal static readonly IMetadataViewProvider Default = new MetadataViewClassProvider();

            public bool IsDefaultMetadataRequired
            {
                get { return false; }
            }

            public bool IsMetadataViewSupported(Type metadataType)
            {
                Requires.NotNull(metadataType, "metadataType");
                var typeInfo = metadataType.GetTypeInfo();

                return typeInfo.IsClass && !typeInfo.IsAbstract && FindConstructor(typeInfo) != null;
            }

            public TMetadata CreateProxy<TMetadata>(IReadOnlyDictionary<string, object> metadata)
            {
                return (TMetadata)FindConstructor(typeof(TMetadata).GetTypeInfo())
                    .Invoke(new object[] { ImmutableDictionary.CreateRange(metadata) });
            }

            private static ConstructorInfo FindConstructor(TypeInfo metadataType)
            {
                Requires.NotNull(metadataType, "metadataType");

                var publicCtorsWithOneParameter = from ctor in metadataType.DeclaredConstructors
                                                  where ctor.IsPublic
                                                  let parameters = ctor.GetParameters()
                                                  where parameters.Length == 1
                                                  let paramInfo = parameters[0].ParameterType.GetTypeInfo()
                                                  where paramInfo.IsAssignableFrom(typeof(ImmutableDictionary<string, object>).GetTypeInfo())
                                                  select ctor;
                return publicCtorsWithOneParameter.FirstOrDefault();
            }
        }
    }
}<|MERGE_RESOLUTION|>--- conflicted
+++ resolved
@@ -255,11 +255,7 @@
         }
 
         /// <summary>
-<<<<<<< HEAD
-        /// When implemented by a derived class, returns an IEnumerable&lt;ILazy&lt;T&gt;&gt; of values that
-=======
         /// When implemented by a derived class, returns an <see cref="IEnumerable{T}"/> of values that
->>>>>>> cfebd54d
         /// satisfy the contract name of the specified <see cref="ImportDefinition"/>.
         /// </summary>
         /// <remarks>
